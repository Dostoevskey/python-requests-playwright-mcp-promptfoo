--- conflicted
+++ resolved
@@ -67,7 +67,8 @@
 
     def unique_title(self, base: str, separator: str = " ") -> str:
         """Generate a unique article title to avoid 422 duplicate errors."""
-        return f"{base}{separator}{self._random_suffix()}"
+        recipe = factory.article()
+        return f"{base}{separator}{recipe.title[-8:]}"
 
     # User endpoints -----------------------------------------------------
 
@@ -174,7 +175,6 @@
         response = self.session.delete(f"{self.base_url}/articles/{slug}", headers=headers, timeout=self.timeout)
         self._raise_for_status(response, expected=(200, 204))
 
-<<<<<<< HEAD
     def favorite_article(self, creds: UserCredentials, slug: str) -> dict[str, Any]:
         """Favorite an article."""
         headers = {"Authorization": f"Token {creds.token}"} if creds.token else {}
@@ -222,7 +222,5 @@
         except Exception:
             pass
 
-=======
->>>>>>> 6179ebfd
 
 __all__ = ["ApiClient", "ApiError", "UserCredentials"]
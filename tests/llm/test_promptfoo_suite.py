from __future__ import annotations

import json
import shutil
import subprocess
from pathlib import Path
from typing import Any

import allure
import pytest

# Guard and timeout values
PROMPTFOO_TIMEOUT = 60  # seconds
PROMPTFOO_OPT_IN_FILE = ".enable_promptfoo"


@pytest.mark.llm
def test_promptfoo_eval(settings, tmp_path: Path) -> None:
    """
    Run Promptfoo evaluation as an integration test.
    - Requires npx available (Node.js).
    - Requires opt-in via an empty .enable_promptfoo file located beside the env file
      (to avoid accidental long-running runs in CI/local dev).
    - Times out after PROMPTFOO_TIMEOUT seconds to avoid hanging the test runner.
    """
    if shutil.which("npx") is None:
        pytest.skip("npx not available; install Node.js to run promptfoo evaluations")

     # Guard: require npx and opt-in to run potentially long LLM prompt evaluations
    if shutil.which("npx") is None:
        pytest.skip("npx not available; install Node.js to run promptfoo evaluations")

<<<<<<< HEAD
    for config_path in settings.promptfoo_configs:
=======
    # Simple opt-in guard to avoid accidental runs
    env_dir = Path(settings.env_file).parent if settings.env_file else Path(".")
    if not (env_dir / PROMPTFOO_OPT_IN_FILE).exists() and not Path(PROMPTFOO_OPT_IN_FILE).exists():
        pytest.skip("Promptfoo evaluation is disabled; create a .enable_promptfoo file to opt in")

    # Support multiple promptfoo config paths, falling back to single config
    config_paths = getattr(settings, "promptfoo_configs", None) or [getattr(settings, "promptfoo_config")]

    for config_path in config_paths:
>>>>>>> 1087594b
        with allure.step(f"promptfoo eval: {config_path}"):
            report_path = tmp_path / f"promptfoo_report_{config_path.parent.name}.json"
            command = [
                "npx",
                "promptfoo",
                "eval",
                "--config",
                str(config_path),
                "--output",
                str(report_path),
            ]
<<<<<<< HEAD
            completed = subprocess.run(command, capture_output=True, text=True)
            allure.attach(
                completed.stdout,
                name=f"promptfoo_stdout_{config_path.parent.name}",
                attachment_type=allure.attachment_type.TEXT,
            )
            allure.attach(
                completed.stderr,
                name=f"promptfoo_stderr_{config_path.parent.name}",
                attachment_type=allure.attachment_type.TEXT,
            )

            if completed.returncode != 0:
                pytest.fail(f"promptfoo eval failed for {config_path} with code {completed.returncode}")

            data = json.loads(report_path.read_text())
            allure.attach(
                json.dumps(data, indent=2),
                name=f"promptfoo_report_{config_path.parent.name}",
                attachment_type=allure.attachment_type.JSON,
            )
=======

            # Run with timeout to avoid hangs
            try:
                completed = subprocess.run(
                    command,
                    capture_output=True,
                    text=True,
                    timeout=PROMPTFOO_TIMEOUT,
                    check=False,
                )
            except subprocess.TimeoutExpired as exc:
                allure.attach(str(exc), name=f"promptfoo_timeout_{config_path.parent.name}", attachment_type=allure.attachment_type.TEXT)
                pytest.fail(f"promptfoo eval timed out for {config_path} after {PROMPTFOO_TIMEOUT}s")

            # Attach stdout/stderr unconditionally for diagnostics
            allure.attach(completed.stdout or "<no stdout>", name=f"promptfoo_stdout_{config_path.parent.name}", attachment_type=allure.attachment_type.TEXT)
            allure.attach(completed.stderr or "<no stderr>", name=f"promptfoo_stderr_{config_path.parent.name}", attachment_type=allure.attachment_type.TEXT)

            if completed.returncode != 0:
                pytest.fail(f"promptfoo eval failed for {config_path} with code {completed.returncode}\n\nSTDOUT:\n{completed.stdout}\n\nSTDERR:\n{completed.stderr}")

            if not report_path.exists():
                pytest.fail(f"promptfoo did not produce the expected report file for {config_path}")

            try:
                data = json.loads(report_path.read_text(encoding="utf-8"))
            except Exception as exc:
                raw = report_path.read_text(encoding="utf-8", errors="replace") if report_path.exists() else "<no file>"
                allure.attach(raw, name=f"promptfoo_report_raw_{config_path.parent.name}", attachment_type=allure.attachment_type.TEXT)
                pytest.fail(f"Unable to parse promptfoo report for {config_path}: {exc}")

            allure.attach(json.dumps(data, indent=2), name=f"promptfoo_report_{config_path.parent.name}", attachment_type=allure.attachment_type.JSON)
>>>>>>> 1087594b

            prompts = data.get("results", {}).get("prompts", [])
            failing = [
                (prompt.get("label", prompt.get("raw", "<unknown>")), prompt.get("metrics", {}))
                for prompt in prompts
                if prompt.get("metrics", {}).get("testFailCount", 0) > 0
                or prompt.get("metrics", {}).get("testErrorCount", 0) > 0
            ]
            assert not failing, f"Promptfoo reported failures for {config_path}: {failing}"<|MERGE_RESOLUTION|>--- conflicted
+++ resolved
@@ -30,9 +30,6 @@
     if shutil.which("npx") is None:
         pytest.skip("npx not available; install Node.js to run promptfoo evaluations")
 
-<<<<<<< HEAD
-    for config_path in settings.promptfoo_configs:
-=======
     # Simple opt-in guard to avoid accidental runs
     env_dir = Path(settings.env_file).parent if settings.env_file else Path(".")
     if not (env_dir / PROMPTFOO_OPT_IN_FILE).exists() and not Path(PROMPTFOO_OPT_IN_FILE).exists():
@@ -42,7 +39,6 @@
     config_paths = getattr(settings, "promptfoo_configs", None) or [getattr(settings, "promptfoo_config")]
 
     for config_path in config_paths:
->>>>>>> 1087594b
         with allure.step(f"promptfoo eval: {config_path}"):
             report_path = tmp_path / f"promptfoo_report_{config_path.parent.name}.json"
             command = [
@@ -54,29 +50,6 @@
                 "--output",
                 str(report_path),
             ]
-<<<<<<< HEAD
-            completed = subprocess.run(command, capture_output=True, text=True)
-            allure.attach(
-                completed.stdout,
-                name=f"promptfoo_stdout_{config_path.parent.name}",
-                attachment_type=allure.attachment_type.TEXT,
-            )
-            allure.attach(
-                completed.stderr,
-                name=f"promptfoo_stderr_{config_path.parent.name}",
-                attachment_type=allure.attachment_type.TEXT,
-            )
-
-            if completed.returncode != 0:
-                pytest.fail(f"promptfoo eval failed for {config_path} with code {completed.returncode}")
-
-            data = json.loads(report_path.read_text())
-            allure.attach(
-                json.dumps(data, indent=2),
-                name=f"promptfoo_report_{config_path.parent.name}",
-                attachment_type=allure.attachment_type.JSON,
-            )
-=======
 
             # Run with timeout to avoid hangs
             try:
@@ -109,7 +82,6 @@
                 pytest.fail(f"Unable to parse promptfoo report for {config_path}: {exc}")
 
             allure.attach(json.dumps(data, indent=2), name=f"promptfoo_report_{config_path.parent.name}", attachment_type=allure.attachment_type.JSON)
->>>>>>> 1087594b
 
             prompts = data.get("results", {}).get("prompts", [])
             failing = [

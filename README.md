# Local Test Automation Stack

Automation workspace that provisions the Conduit RealWorld demo app, seeds deterministic data, and runs API, UI, and LLM prompt validation entirely on local infrastructure.

## Features
- Bundled RealWorld frontend + backend so setup works entirely offline (no extra git clones).
- Deterministic seed data creates five users and ten articles through the public API.
- Health guardrails verify frontend, backend, and database readiness before pytest executes.
- Pytest suites cover REST CRUD operations, authentication, pagination, and Playwright UI flows with multi-context support (desktop + mobile).
- Allure reporting baked into every run with attachments for API responses, Playwright traces, and LLM outputs.
- Prompt evaluation harness built on Ollama + Promptfoo with small local models (`gemma3:4b`, `deepseek-r1:8b`) and judge validation via `gpt-oss:20b`).
- GitHub Actions CI pipeline validates the API, UI, and LLM suites and archives Allure bundles for every push/PR.
- Optional Playwright MCP server integration for interactive locator capture (see `docs/playwright-mcp-notes.md`).

## Project Layout
```
.
├── config/               # Environment, seed, and promptfoo configs
├── demo-app/             # Vendored RealWorld example app sources
├── docs/                 # MCP and workflow notes
├── scripts/              # Bootstrap, seeding, and health utilities
├── src/                  # Shared helpers (API client, health, ollama)
├── tests/
│   ├── api/              # Requests-based API coverage
│   ├── ui/               # Playwright MCP multi-context UI coverage
│   ├── llm/              # Promptfoo + Ollama integration tests
│   └── smoke/            # 60-second smoke checks
├── promptfoo/            # Offline prompt suites and shared templates
├── docker-compose.yml    # Optional container stack for postgres/backend/frontend
├── Makefile              # Friendly entry points
├── pyproject.toml        # Python dependencies + pytest config
└── package.json          # Node dependencies for promptfoo / MCP
```

## Prerequisites
- Python 3.10+ with `pip` and virtual environment support (`python3-venv` on Debian/Ubuntu).
- Node.js 18+ (needed for the demo app and Promptfoo CLI).
- Docker + Docker Compose (optional; SQLite is the default for local runs, Postgres remains available).
- Allure command line (`brew install allure`, `scoop install allure`, or download from JetBrains).
- Ollama binaries with the Gemma 3 4B, DeepSeek R1 8B, and GPT-OSS 20B models pulled locally (tests assume real inference by default; flip `USE_FAKE_OLLAMA=1` only for fast stubs).
  ```bash
  ollama pull gemma3:4b
  ollama pull deepseek-r1:8b
  ollama pull gpt-oss:20b
  ```
  Tests assume real inference by default; flip `USE_FAKE_OLLAMA=1` only for fast stubs.
  - On CI pipelines you can set `CI=true` (or `USE_FAKE_OLLAMA=1`) to automatically fall back to the lightweight stubs.

## Quick Start

1. **Install Python dependencies**
   ```bash
   python3 -m venv .venv
   source .venv/bin/activate
   pip install --upgrade pip
   pip install -r requirements.txt
   ```

2. **Install Node dependencies**
   ```bash
   npm install
   ```

3. **Provision the RealWorld demo app**
   ```bash
   make demo:setup        # Installs workspace deps, writes backend .env (sqlite by default), runs migrations
   make demo:seed         # Populates five users + ten articles through the public API
   ```

   > Need a clean slate? `make demo:lite` removes workspace node_modules and rebuilds everything in sqlite mode.

<<<<<<< HEAD
4. **Launch the stack (Docker Compose)**
   ```bash
   make compose:up          # brings postgres + backend + frontend up in the background
   make check:health        # waits for backend/frontend/database readiness
   ```
   When you are done, run `make compose:down` to stop the containers.

   > Prefer a manual workflow? You can still run `(cd demo-app/src && npm run dev)` in two terminals to launch backend (3001) and frontend (3000) without Docker.

5. **Seed demo data (optional once per environment)**
   ```bash
   make demo:seed
   ```

> After the first `pip`/`npm` install, all RealWorld sources and prompt suites are already vendored, so the entire test stack runs offline.
=======
4. **Launch the stack**
   - **Docker Compose (Postgres)**
     ```bash
     docker compose up postgres -d
     docker compose up demo-backend demo-frontend
     ```
   - **Manual (SQLite, default)**
     ```bash
     (cd demo-app/src && npm run dev)  # backend on 3001, frontend on 3000
     ```

5. **Run readiness checks**
   ```bash
   make check:health
   ```

   > After the first `pip`/`npm` install, no additional GitHub clones are required—the RealWorld app and prompt suites are fully vendored in this repository so the entire test stack can run offline.

6. **Optional quick smoke**
   ```bash
   make test:smoke
   ```
>>>>>>> 6179ebfd

## Test Suites & Commands

<<<<<<< HEAD
| Command | Description |
|---------|-------------|
| `make test:api` | Requests-based CRUD, auth, and pagination tests (auto-starts Docker services, seeds data). |
| `make test:ui` | Playwright MCP multi-context runs (`--headed`) with Docker orchestration + seeding. |
| `make test:llm` | Ollama-powered article generation checks plus Promptfoo evaluation wrapper (Docker guarded). |
| `make test` | Full pytest suite after bringing up Docker services, health-checking, and seeding. |
=======
| Command | Description | Typical Runtime |
|---------|-------------|-----------------|
| `make test:smoke` | One API + one headless UI flow | < 60s |
| `make test:api` | Requests-based CRUD, auth, and pagination tests (xdist) | ~40s |
| `make test:ui` | Full Playwright run in headed mode with video/snapshot capture | ~90s |
| `make test:ui:fast` | Headless UI sanity (no video/traces) | ~45s |
| `make test:ui:parallel` | Headless UI with `pytest-xdist` loadscope distribution | ~25s |
| `make test:llm` | Offline-stubbed Promptfoo + Ollama checks | ~30s |
| `make test` | Full suite (`-n auto`, reruns enabled) | ~3m |
>>>>>>> 6179ebfd

All pytest runs write Allure results to `allure-results/`. Generate a report via:

```bash
make report  # opens Allure dashboard in a browser
```

## Prompt Evaluation

Prompt suites live under `promptfoo/suites/<name>` and are adapted from `llm-prompt-testing-quick-start` to run entirely on the fake Ollama backend. Evaluate the article writer suite with:

```bash
make promptfoo
# or watch mode
make promptfoo-watch
```

Available suites:

- `articles` – structured article drafting with rubric enforcement.
- `is_nlq_agent_prompt` – JSON scoring of NLQ questions.
- `is_nlq_minimal_agent_prompt` – lightweight yes/no validation.
- `nlq_to_sql` – SQL synthesis with aggregate queries.
- `nlq_to_sql_experiment` – JOIN-focused SQL prompts.
- `try_this_nlq_agent_prompt` – natural language question generation with row limits.

You can run an individual suite with `npx promptfoo eval --config promptfoo/suites/<suite>/promptfooconfig.yaml`.

### Pytest + Ollama

`tests/llm/test_article_generation.py` renders templates from `promptfoo/prompts/articles.yaml` and uses `OllamaRunner` to:
1. Generate content (real models by default, enable stubs with `USE_FAKE_OLLAMA=1`).
2. Ensure character-length compliance.
<<<<<<< HEAD
3. Verify topic coverage with light heuristics (keyword presence, seeded generation) before the judge runs.
4. Ask `gpt-oss:20b` (or the stub) to adjudicate coherence and topical accuracy, capturing any failed attempts in Allure so hallucinations remain visible even if a later retry passes.
=======
3. Ask `gpt-oss:20b` (or the stub) to adjudicate coherence and topical accuracy.
>>>>>>> 6179ebfd

Outputs, prompts, and judge decisions are attached to Allure for traceability.

### Playwright MCP (Optional)
Launch the MCP helper to capture DOM snippets and selectors while the RealWorld frontend is running:

```bash
npm run mcp -- --url http://localhost:3000/#/
```

See `docs/playwright-mcp-notes.md` for detailed usage patterns.

## Troubleshooting
- **Missing Python packages** – create a virtual environment (`python3 -m venv .venv`) before installing `requirements.txt`.
- **`ollama` errors** – confirm the daemon is running (`ollama serve`). For faster deterministic runs, you may set `USE_FAKE_OLLAMA=1` to use stubs.
- **Promptfoo CLI not found** – run `npm install` to place `promptfoo` in `node_modules/.bin`, or invoke via `npx promptfoo`.
- **Playwright browsers missing** – after `pip install`, run `python -m playwright install --with-deps chromium`.
- **Allure CLI unavailable** – install globally or use Docker (`docker run -p 4040:4040 -v $PWD/allure-results:/app/results frankescobar/allure-docker-service`).
- **GitHub Actions failures** – review `.github/workflows/ci.yml` to replay `npm install`, `python scripts/health_check.py`, `python scripts/seed_demo_data.py`, and `python -m pytest` locally, then inspect uploaded Allure artifacts from the workflow run.

## Known Gaps & Future Enhancements
- Real Ollama models provide higher-fidelity results; optional stubs remain available via `USE_FAKE_OLLAMA=1` when e2e coverage is not required.
- SQLite keeps setup light; packaging a Postgres flavour (via Docker) remains available for compatibility testing.
- UI tests rely on the real browser; introducing visual regression snapshots beyond the homepage or automated accessibility checks would broaden coverage.

***

For MCP usage tips see `docs/playwright-mcp-notes.md`.<|MERGE_RESOLUTION|>--- conflicted
+++ resolved
@@ -64,28 +64,10 @@
 3. **Provision the RealWorld demo app**
    ```bash
    make demo:setup        # Installs workspace deps, writes backend .env (sqlite by default), runs migrations
-   make demo:seed         # Populates five users + ten articles through the public API
    ```
 
    > Need a clean slate? `make demo:lite` removes workspace node_modules and rebuilds everything in sqlite mode.
 
-<<<<<<< HEAD
-4. **Launch the stack (Docker Compose)**
-   ```bash
-   make compose:up          # brings postgres + backend + frontend up in the background
-   make check:health        # waits for backend/frontend/database readiness
-   ```
-   When you are done, run `make compose:down` to stop the containers.
-
-   > Prefer a manual workflow? You can still run `(cd demo-app/src && npm run dev)` in two terminals to launch backend (3001) and frontend (3000) without Docker.
-
-5. **Seed demo data (optional once per environment)**
-   ```bash
-   make demo:seed
-   ```
-
-> After the first `pip`/`npm` install, all RealWorld sources and prompt suites are already vendored, so the entire test stack runs offline.
-=======
 4. **Launch the stack**
    - **Docker Compose (Postgres)**
      ```bash
@@ -97,9 +79,10 @@
      (cd demo-app/src && npm run dev)  # backend on 3001, frontend on 3000
      ```
 
-5. **Run readiness checks**
+5. **Run readiness checks and seed data**
    ```bash
    make check:health
+   make demo:seed
    ```
 
    > After the first `pip`/`npm` install, no additional GitHub clones are required—the RealWorld app and prompt suites are fully vendored in this repository so the entire test stack can run offline.
@@ -108,28 +91,19 @@
    ```bash
    make test:smoke
    ```
->>>>>>> 6179ebfd
 
 ## Test Suites & Commands
 
-<<<<<<< HEAD
-| Command | Description |
-|---------|-------------|
-| `make test:api` | Requests-based CRUD, auth, and pagination tests (auto-starts Docker services, seeds data). |
-| `make test:ui` | Playwright MCP multi-context runs (`--headed`) with Docker orchestration + seeding. |
-| `make test:llm` | Ollama-powered article generation checks plus Promptfoo evaluation wrapper (Docker guarded). |
-| `make test` | Full pytest suite after bringing up Docker services, health-checking, and seeding. |
-=======
 | Command | Description | Typical Runtime |
 |---------|-------------|-----------------|
-| `make test:smoke` | One API + one headless UI flow | < 60s |
-| `make test:api` | Requests-based CRUD, auth, and pagination tests (xdist) | ~40s |
-| `make test:ui` | Full Playwright run in headed mode with video/snapshot capture | ~90s |
+| `make test:smoke` | One API + one headless UI flow; health-gated, seeds data | < 60s |
+| `make test:api` | Requests-based CRUD, auth, and pagination tests; auto-starts Docker, seeds data | ~40s |
+| `make test:ui` | Full Playwright run in headed mode with video/snapshot capture; Docker orchestration | ~90s |
 | `make test:ui:fast` | Headless UI sanity (no video/traces) | ~45s |
 | `make test:ui:parallel` | Headless UI with `pytest-xdist` loadscope distribution | ~25s |
-| `make test:llm` | Offline-stubbed Promptfoo + Ollama checks | ~30s |
-| `make test` | Full suite (`-n auto`, reruns enabled) | ~3m |
->>>>>>> 6179ebfd
+| `make test:llm` | Ollama-powered article generation checks; Docker guarded, seeds data | ~30s (stubbed) / ~270s (real) |
+| `make test:llm:audit` | Strict zero-retry LLM quality audits demonstrating defect detection | ~260s (real) |
+| `make test` | Full suite with per-phase timing, health checks, seeding, retries | ~560s (real LLM) |
 
 All pytest runs write Allure results to `allure-results/`. Generate a report via:
 
@@ -160,15 +134,11 @@
 
 ### Pytest + Ollama
 
-`tests/llm/test_article_generation.py` renders templates from `promptfoo/prompts/articles.yaml` and uses `OllamaRunner` to:
+`tests/llm/test_article_generation.py` renders templates from `promptfoo/suites/articles/prompts.yaml` and uses `OllamaRunner` to:
 1. Generate content (real models by default, enable stubs with `USE_FAKE_OLLAMA=1`).
 2. Ensure character-length compliance.
-<<<<<<< HEAD
 3. Verify topic coverage with light heuristics (keyword presence, seeded generation) before the judge runs.
 4. Ask `gpt-oss:20b` (or the stub) to adjudicate coherence and topical accuracy, capturing any failed attempts in Allure so hallucinations remain visible even if a later retry passes.
-=======
-3. Ask `gpt-oss:20b` (or the stub) to adjudicate coherence and topical accuracy.
->>>>>>> 6179ebfd
 
 Outputs, prompts, and judge decisions are attached to Allure for traceability.
 
